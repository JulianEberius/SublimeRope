import sublime_plugin
import sublime
import threading
import sys
import os
import glob
import re
import ast

# always import the bundled rope
path = os.path.dirname(os.path.normpath(os.path.abspath(__file__)))
sys.path.insert(0, path)

import rope
import ropemate
from rope.contrib import codeassist
from rope.refactor.rename import Rename
from rope.refactor.extract import ExtractMethod, ExtractVariable
from rope.refactor.inline import InlineVariable
from rope.refactor.restructure import Restructure
from rope.base.exceptions import ModuleSyntaxError
from rope.base.taskhandle import TaskHandle
from rope.base.pycore import ModuleNotFoundError


class PythonEventListener(sublime_plugin.EventListener):
    '''Updates Rope's database in response to events (e.g. post_save)'''
    def on_post_save(self, view):
        if not "Python" in view.settings().get('syntax'):
            return
        with ropemate.context_for(view) as context:
            context.importer.generate_cache(
                resources=[context.resource])


<<<<<<< HEAD
=======
def proposal_string(proposal):
    result = str(proposal).split(' ')
    result = '%s\t%s' % (result[0], ' '.join(result[1:]))
    return result


def get_setting(key, default_value=None):
    try:
        settings = sublime.active_window().active_view().settings()
        if settings.has('rope_{0}'.format(key)):
            return settings.get('rope_{0}'.format(key))
    except:
        pass
    s = sublime.load_settings('SublimeRope.sublime-settings')
    return s.get(key, default_value)


>>>>>>> bd9f0656
class PythonCompletions(sublime_plugin.EventListener):
    ''''Provides rope completions for the ST2 completion system.'''
    def __init__(self):
        s = sublime.load_settings("SublimeRope.sublime-settings")
        s.add_on_change("suppress_word_completions", self.load_settings)
        s.add_on_change("suppress_explicit_completions", self.load_settings)
        s.add_on_change("use_simple_completion", self.load_settings)
        s.add_on_change("add_parameter_snippet", self.load_settings)
        self.load_settings(s)

    def load_settings(self, settings=None):
        if not settings:
            settings = sublime.load_settings("SublimeRope.sublime-settings")
        self.suppress_word_completions = settings.get(
            "suppress_word_completions")
        self.suppress_explicit_completions = settings.get(
            "suppress_explicit_completions")
        self.use_simple_completion = settings.get(
            "use_simple_completion")
        self.add_parameter_snippet = settings.get(
            "add_parameter_snippet")

    def proposal_string(self, p):
        if p.parameters:
            params = [par for par in p.parameters if par != "self"]
            result = p.name + "("
            result += ", ".join(param for param in params)
            result += ")"
        else:
            result = p.name
        result += "\t(%s, %s)" % (p.scope, p.type)
        return result

    def insert_string(self, p):
        if p.parameters and not p.from_X_import:
            params = [par for par in p.parameters if par != "self"]
            result = p.name + "("
            if self.add_parameter_snippet:
                result += ", ".join("${%i:%s}" % (idx+1, param) for idx, param in enumerate(params)) + ")"
            else:
                if len(params) == 0:
                    result += ")"
                else:
                    result += "$1)"
        else:
            result = p.name
        return result

    def on_query_completions(self, view, prefix, locations):
        if not view.match_selector(locations[0], "source.python"):
            return []

        with ropemate.context_for(view) as context:
            loc = locations[0]
            try:
                raw_proposals = codeassist.code_assist(
                    context.project, context.input, loc, context.resource,
                    maxfixes=3, later_locals=False)
            except ModuleSyntaxError:
                raw_proposals = []
            if len(raw_proposals) <= 0 and self.use_simple_completion:
                # try the simple hackish completion
                line = view.substr(view.line(loc))
                identifier = line[:view.rowcol(loc)[1]].strip(' .')
                if ' ' in identifier:
                    identifier = identifier.split(' ')[-1]
                raw_proposals = self.simple_module_completion(view, identifier)

        proposals = codeassist.sorted_proposals(raw_proposals)

        proposals = [
            (self.proposal_string(p), self.insert_string(p))
            for p in proposals if p.name != 'self='
        ]

        completion_flags = 0
        if self.suppress_word_completions:
            completion_flags = sublime.INHIBIT_WORD_COMPLETIONS

        if self.suppress_explicit_completions:
            completion_flags |= sublime.INHIBIT_EXPLICIT_COMPLETIONS

        return (proposals, completion_flags)

    def simple_module_completion(self, view, identifier):
        """tries a simple hack (import+dir()) to help
        completion of imported c-modules"""
        result = []

        path_added = None
        filename = view.file_name()
        if filename is not None:
            # Not an unsaved buffer, take its path into account.
            path_added = os.path.split(filename)[0]
            sys.path.insert(0, path_added)

        try:
            if not identifier:
                return []
            module = None
            try:
                module = __import__(identifier)
                if '.' in identifier:
                    module = sys.modules[identifier]
            except ImportError, e:
                # print e, "PATH: ", sys.path
                return []

            names = dir(module)
            for name in names:
                if not name.startswith("__"):
                    p = rope.contrib.codeassist.CompletionProposal(
                        name, "imported", rope.base.pynames.UnboundName())
                    result.append(p)

            # if module is a package, check the directory
            directory_completions = self.add_module_directory_completions(
                module)
            if directory_completions:
                result.extend(directory_completions)
        except Exception, e:
            print e
            return []

        finally:
            if path_added is not None:
                sys.path.remove(path_added)

        return result

    def add_module_directory_completions(self, module):
        '''Another simple hack that helps with some packages: add all files in
        a package as completion options'''
        if hasattr(module, "__path__"):
            result = []
            in_dir_names = [os.path.split(n)[1]
                for n in glob.glob(os.path.join(module.__path__[0], "*"))]
            in_dir_names = set(os.path.splitext(n)[0]
                for n in in_dir_names if "__init__" not in n)
            for n in in_dir_names:
                result.append(rope.contrib.codeassist.CompletionProposal(
                    n, "imported", rope.base.pynames.UnboundName()))
            return result
        return None


class PythonGetDocumentation(sublime_plugin.TextCommand):
    '''Retrieves the docstring for the identifier under the cursor and
    displays it in a new panel.'''
    def run(self, edit):
        view = self.view
        row, col = view.rowcol(view.sel()[0].a)
        offset = view.text_point(row, col)
        if view.substr(offset) in [u'(', u')']:
            offset = view.text_point(row, col - 1)
        with ropemate.context_for(view) as context:
            try:
                doc = codeassist.get_doc(
                    context.project, context.input, offset, context.resource,
                    maxfixes=3)
                if not doc:
                    raise rope.base.exceptions.BadIdentifierError
                self.output(doc)
            except rope.base.exceptions.BadIdentifierError:
                word = self.view.substr(self.view.word(offset))
                self.view.set_status(
                    "rope_documentation_error",
                    "No documentation found for %s" % word
                )

                def clear_status_callback():
                    self.view.erase_status("rope_documentation_error")
                sublime.set_timeout(clear_status_callback, 5000)

    def output(self, string):
        out_view = self.view.window().get_output_panel(
            "rope_python_documentation"
        )
        r = sublime.Region(0, out_view.size())
        e = out_view.begin_edit()
        out_view.erase(e, r)
        out_view.insert(e, 0, string)
        out_view.end_edit(e)
        out_view.show(0)
        self.view.window().run_command(
            "show_panel", {"panel": "output.rope_python_documentation"})


class PythonJumpToGlobal(sublime_plugin.TextCommand):
    """Allows the user to select from a list of all known globals
    in a quick panel to jump there."""
    def run(self, edit):
        with ropemate.context_for(self.view) as context:
            self.names = list(context.importer.get_all_names())
            self.view.window().show_quick_panel(
                self.names, self.on_select_global, sublime.MONOSPACE_FONT)

    def on_select_global(self, choice):
        def loc_to_str(loc):
            resource, line = loc
            return "%s:%s" % (resource.path, line)

        if choice is not -1:
            selected_global = self.names[choice]
            with ropemate.context_for(self.view) as context:
                self.locs = context.importer.get_name_locations(selected_global)
                self.locs = map(loc_to_str, self.locs)

                if not self.locs:
                    return
                if len(self.locs) == 1:
                    self.on_select_location(0)
                else:
                    self.view.window().show_quick_panel(
                        self.locs,
                        self.on_select_location,
                        sublime.MONOSPACE_FONT
                    )

    def on_select_location(self, choice):
        loc = self.locs[choice]
        with ropemate.context_for(self.view) as context:
            path, line = loc.split(":")
            path = context.project._get_resource_path(path)
            self.view.window().open_file(
                "%s:%s" % (path, line),
                sublime.ENCODED_POSITION
            )


class PythonAutoImport(sublime_plugin.TextCommand):
    """Provides a list of project globals starting with the
    word under the cursor"""
    def run(self, edit):
        view = self.view
        row, col = view.rowcol(view.sel()[0].a)
        self.offset = view.text_point(row, col)
        with ropemate.context_for(view) as context:
            word = self.view.substr(self.view.word(self.offset))
            self.candidates = list(context.importer.import_assist(word))
            self.view.window().show_quick_panel(
                map(lambda c: [c[0], c[1]], self.candidates),
                self.on_select_global, sublime.MONOSPACE_FONT)

    def on_select_global(self, choice):
        if choice is not -1:
            name, module = self.candidates[choice]
            with ropemate.context_for(self.view) as context:
                # check whether adding an import is necessary, and where
                all_lines = self.view.lines(
                    sublime.Region(0, self.view.size())
                )
                line_no = context.importer.find_insertion_line(context.input)
                insert_import_str = "from %s import %s\n" % (module, name)
                existing_imports_str = self.view.substr(
                    sublime.Region(all_lines[0].a, all_lines[line_no - 1].b))
                do_insert_import = \
                    insert_import_str not in existing_imports_str
                insert_import_point = all_lines[line_no].a

                # the word prefix that is replaced
                original_word = self.view.word(self.offset)

                # replace the prefix, add the import if necessary
                e = self.view.begin_edit()
                self.view.replace(e, original_word, name)
                if do_insert_import:
                    self.view.insert(
                        e, insert_import_point, insert_import_str)
                self.view.end_edit(e)


class AbstractPythonRefactoring(object):
    '''Some common functionality for the rope refactorings.
    Implement __init__, default_input, get_changes and
    create_refactoring_operation in the subclasses to add a new refactoring.'''
    def __init__(self, message):
        self.message = message

    def run(self, edit, block=False):
        self.view.run_command("save")
        self.original_loc = self.view.rowcol(self.view.sel()[0].a)
        with ropemate.context_for(self.view) as context:
            self.sel = self.view.sel()[0]

            self.refactoring = self.create_refactoring_operation(
                context.project, context.resource, self.sel.a, self.sel.b)
            self.view.window().show_input_panel(
                self.message,
                self.default_input(),
                self.input_callback,
                None,
                None
            )

    def input_callback(self, input_str):
        with ropemate.context_for(self.view) as context:
            if input_str is None:
                return
            changes = self.get_changes(input_str)
            self.handle = TaskHandle(name="refactoring_handle")
            self.handle.add_observer(self.refactoring_done)
            context.project.do(changes, task_handle=self.handle)

    def refactoring_done(self):
        percent_done = self.handle.current_jobset().get_percent_done()
        if percent_done == 100:
            self.view.run_command('revert')

            row, col = self.original_loc
            path = self.view.file_name() + ":%i:%i" % (row + 1, col + 1)
            self.view.window().open_file(path, sublime.ENCODED_POSITION)

    def default_input(self):
        raise NotImplemented

    def get_changes(self, input_str):
        raise NotImplemented

    def create_refactoring_operation(self, project, resource, start, end):
        raise NotImplemented


class PythonRefactorRename(AbstractPythonRefactoring,
    sublime_plugin.TextCommand):
    '''Renames the identifier under the cursor throughout the project'''
    def __init__(self, *args, **kwargs):
        AbstractPythonRefactoring.__init__(self, message="New name")
        sublime_plugin.TextCommand.__init__(self, *args, **kwargs)

    def input_callback(self, input_str):
        if input_str == self.refactoring.old_name:
            return
        return AbstractPythonRefactoring.input_callback(self, input_str)

    def default_input(self):
        return self.view.substr(self.view.word(self.sel.b))

    def get_changes(self, input_str):
        return self.refactoring.get_changes(input_str, in_hierarchy=True)

    def create_refactoring_operation(self, project, resource, start, end):
        return Rename(project, resource, start)


class PythonRefactorExtractMethod(AbstractPythonRefactoring,
    sublime_plugin.TextCommand):
    '''Creates a new function or method (depending on the context) from the
    selected lines'''
    def __init__(self, *args, **kwargs):
        AbstractPythonRefactoring.__init__(self, message="New method name")
        sublime_plugin.TextCommand.__init__(self, *args, **kwargs)

    def default_input(self):
        return "new_method"

    def get_changes(self, input_str):
        return self.refactoring.get_changes(input_str)

    def create_refactoring_operation(self, project, resource, start, end):
        return ExtractMethod(project, resource, start, end)


class PythonRefactorExtractVariable(AbstractPythonRefactoring,
    sublime_plugin.TextCommand):
    '''Creates a new variable from the selected lines'''
    def __init__(self, *args, **kwargs):
        AbstractPythonRefactoring.__init__(self, message="New variable name")
        sublime_plugin.TextCommand.__init__(self, *args, **kwargs)

    def default_input(self):
        return "new_variable"

    def get_changes(self, input_str):
        return self.refactoring.get_changes(input_str)

    def create_refactoring_operation(self, project, resource, start, end):
        return ExtractVariable(project, resource, start, end)


class PythonRefactorInlineVariable(AbstractPythonRefactoring,
    sublime_plugin.TextCommand):
    '''Inline the current variable'''
    def __init__(self, *args, **kwargs):
        AbstractPythonRefactoring.__init__(self,
            message='Inline all occurred?'
        )
        sublime_plugin.TextCommand.__init__(self, *args, **kwargs)

    def default_input(self):
        return "yes"

    def input_callback(self, input_str):
        if input_str in ('no', 'n'):
            only_current = True
        elif input_str in ('yes', 'y'):
            only_current = False
        else:
            return
        return AbstractPythonRefactoring.input_callback(self, only_current)

    def get_changes(self, only_current):
        return self.refactoring.get_changes(remove=(not only_current),
                                            only_current=only_current)

    def create_refactoring_operation(self, project, resource, start, end):
        return InlineVariable(project, resource, start)


class PythonRefactorRestructure(sublime_plugin.TextCommand):
    '''Reestruture coincidences'''

    def run(self, edit, block=False):
        self.messages = ['Pattern', 'Goal', 'Args']
        self.defaults = ["${}", "${}", "{'': 'name='}"]
        self.args = []

        self.view.run_command("save")
        self.original_loc = self.view.rowcol(self.view.sel()[0].a)
        self._window = self.view.window()
        self._window.show_input_panel(
            self.messages[0], self.defaults[0], self.get_goal,
            None, None
        )

    def get_goal(self, input_str):
        if input_str in self.defaults:
            sublime.status_message('You have to provide a valid pattern for this'
                ' restructure. Cancelling...')
            return

        self.args.append(str(input_str))
        self._window.show_input_panel(
            self.messages[1], self.defaults[1], self.get_args,
            None, None
        )

    def get_args(self, input_str):
        if input_str in self.defaults:
            sublime.status_message('You have to provide valid arguments for this'
                ' restructure. Cancelling...')
            return

        self.args.append(str(input_str))
        self._window.show_input_panel(
            self.messages[2], self.defaults[2], self.process_args,
            None, None
        )

    def process_args(self, input_str):
        if input_str in self.defaults:
            sublime.status_message('You have to provide valid arguments for this'
                ' restructure. Cancelling...')
            return

        try:
            self.args.append(ast.literal_eval(input_str))
        except:
            sublime.error_message("Malformed string detected in Args.\n\n"
                "The Args value must be a Python dictionary")
            return

        with ropemate.context_for(self.view) as context:
            self.refactoring = Restructure(
                context.project, self.args[0], self.args[1], self.args[2])

            self.changes = self.refactoring.get_changes()

            try:
                context.project.do(self.changes)
                sublime.error_message(self.changes.get_description())
            except ModuleNotFoundError, e:
                sublime.error_message(e)


class GotoPythonDefinition(sublime_plugin.TextCommand):
    '''
    Shows the definition of the identifier under the cursor, project-wide.
    '''
    def run(self, edit, block=False):
        with ropemate.context_for(self.view) as context:
            offset = self.view.sel()[0].a
            found_resource, line = None, None
            try:
                found_resource, line = codeassist.get_definition_location(
                    context.project, context.input, offset, context.resource)
            except rope.base.exceptions.BadIdentifierError, e:
                # fail silently -> the user selected empty space etc
                pass
            except Exception, e:
                print e
            window = sublime.active_window()

            if found_resource is not None:
                path = found_resource.real_path + ":" + str(line)
                window.open_file(path, sublime.ENCODED_POSITION)
            elif line is not None:
                path = self.view.file_name() + ":" + str(line)
                window.open_file(path, sublime.ENCODED_POSITION)


class PythonGenerateModulesCache(sublime_plugin.TextCommand):
    '''Generate moduls cache used for auto-import and jump-to-globals.
    Uses `generate_modules_cache` in a thread in order to build the cache'''

    class GenerateModulesCache(threading.Thread):
        def __init__(self, ctx, modules):
            self.ctx = ctx
            self.modules = modules
            threading.Thread.__init__(self)

        def run(self):
            self.ctx.importer.generate_modules_cache(self.modules)
            self.ctx.__exit__(None, None, None)
            self.ctx.building = False

    def run(self, edit):
        modules = get_setting('autoimport_modules', [])
        if modules:
            sublime.status_message('Generating modules cache {0}...'.format(
                ' '.join(modules)
            ))
            ctx = ropemate.context_for(self.view)
            ctx.building = True
            ctx.__enter__()
            thread = PythonGenerateModulesCache.GenerateModulesCache(ctx,
                                                                    modules)
            thread.start()
        else:
            sublime.error_message("Missing modules in configuration file")


class PythonRegenerateCache(sublime_plugin.TextCommand):
    '''Regenerates the cache used for jump-to-globals and auto-imports.
    It is regenerated partially on every save, but sometimes a full regenerate
    might be neceessary.'''

    class RegenerateCacheThread(threading.Thread):
        def __init__(self, ctx):
            self.ctx = ctx
            threading.Thread.__init__(self)

        def run(self):
            self.ctx.importer.clear_cache()
            self.ctx.build_cache()
            self.ctx.__exit__(None, None, None)
            self.ctx.building = False

    def run(self, edit):
        ctx = ropemate.context_for(self.view)
        ctx.building = True
        # we have to enter on main, but build on worker thread
        ctx.__enter__()
        thread = PythonRegenerateCache.RegenerateCacheThread(ctx)
        thread.start()


class RopeNewProject(sublime_plugin.WindowCommand):
    '''Asks the user for project- and virtualenv directory and creates a
    configured rpe project with these values'''
    def run(self):
        folders = self.window.folders()
        suggested_folder = folders[0] if folders else os.path.expanduser("~")
        self.window.show_input_panel(
            "Enter project root:", suggested_folder, self.entered_proj_dir,
            None, None)

    def entered_proj_dir(self, path):
        if not os.path.isdir(path):
            sublime.error_message("Is not a directory: %s" % path)
            return

        self.proj_dir = path

        # find out virtualenv
        if "WORKON_HOME" in os.environ:
            suggested_folder = os.environ['WORKON_HOME']
        else:
            suggested_folder = ""  # os.path.expanduser("~")
        self.window.show_input_panel(
            "Enter virtualenv dir or leave empty:", suggested_folder,
            self.done, None, None)

    def done(self, path):
        if path == "":
            virtualenv = None
        else:
            path = os.path.expanduser(path)
            virtualenv = self._find_virtualenv(path)
            if not virtualenv:
                return
        try:
            project = rope.base.project.Project(
                projectroot=self.proj_dir)

            project.close()
            # now setup the project
            if virtualenv:
                conf_py_path = os.path.join(
                    self.proj_dir, ".ropeproject", "config.py")
                with open(conf_py_path) as conf_py:
                    conf_str = conf_py.read()
                conf_str = re.sub(
                    r"#prefs.add\('python_path', '~/python/'\)",
                    "prefs.add('python_path', '%s')" % virtualenv,
                    conf_str)
                with open(conf_py_path, "w") as conf_py:
                    conf_py.write(conf_str)
            self.window.active_view().run_command("python_regenerate_cache")
        except Exception, e:
            msg = "Could not create project folder at %s.\nException: %s"
            sublime.error_message(msg % (self.proj_dir, str(e)))
            return

    def _find_virtualenv(self, path):
        if sublime.platform() == "windows":
            site_p_dir = glob.glob(
                os.path.join(path, "Lib", "site-packages"))
            error = '''Did not find a virtualenv at %s.
Looking for path matching %s/Lib/site-packages'''
        else:  # "linux", "osx"
            cwd = os.getcwd()
            os.chdir(self.proj_dir)
            site_p_dir = glob.glob(
                os.path.join(path, "lib", "python*", "site-packages"))
            os.chdir(cwd)
            error = '''Did not find a virtualenv at %s.
Looking for path matching %s/lib/python*/site-packages'''

        if not len(site_p_dir) == 1:
            sublime.error_message(error % (path, path))
            virtualenv = None
        else:
            virtualenv = site_p_dir[0]
        return virtualenv<|MERGE_RESOLUTION|>--- conflicted
+++ resolved
@@ -32,15 +32,6 @@
             context.importer.generate_cache(
                 resources=[context.resource])
 
-
-<<<<<<< HEAD
-=======
-def proposal_string(proposal):
-    result = str(proposal).split(' ')
-    result = '%s\t%s' % (result[0], ' '.join(result[1:]))
-    return result
-
-
 def get_setting(key, default_value=None):
     try:
         settings = sublime.active_window().active_view().settings()
@@ -51,8 +42,6 @@
     s = sublime.load_settings('SublimeRope.sublime-settings')
     return s.get(key, default_value)
 
-
->>>>>>> bd9f0656
 class PythonCompletions(sublime_plugin.EventListener):
     ''''Provides rope completions for the ST2 completion system.'''
     def __init__(self):
