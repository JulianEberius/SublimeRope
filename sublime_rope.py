import sublime_plugin
import sublime
import threading
import sys
import os
import glob
import re
import ast

# always import the bundled rope
path = os.path.dirname(os.path.normpath(os.path.abspath(__file__)))
sys.path.insert(0, path)

import rope
import ropemate
from rope.contrib import codeassist
from rope.refactor.rename import Rename
from rope.refactor.extract import ExtractMethod, ExtractVariable
from rope.refactor.inline import InlineVariable
from rope.refactor.restructure import Restructure
from rope.base.exceptions import ModuleSyntaxError
from rope.base.taskhandle import TaskHandle
from rope.base.pycore import ModuleNotFoundError


class PythonEventListener(sublime_plugin.EventListener):
    '''Updates Rope's database in response to events (e.g. post_save)'''
    def on_post_save(self, view):
        if not "Python" in view.settings().get('syntax'):
            return
        with ropemate.context_for(view) as context:
            context.importer.generate_cache(
                resources=[context.resource])


def proposal_string(proposal):
    result = str(proposal).split(' ')
    result = '%s\t%s' % (result[0], ' '.join(result[1:]))
    return result


class PythonCompletions(sublime_plugin.EventListener):
    ''''Provides rope completions for the ST2 completion system.'''
    def __init__(self):
        s = sublime.load_settings("SublimeRope.sublime-settings")
        s.add_on_change("suppress_word_completions", self.load_settings)
        s.add_on_change("suppress_explicit_completions", self.load_settings)
        s.add_on_change("use_simple_completion", self.load_settings)
        self.load_settings(s)

    def load_settings(self, settings=None):
        if not settings:
            settings = sublime.load_settings("SublimeRope.sublime-settings")
        self.suppress_word_completions = settings.get(
            "suppress_word_completions")
        self.suppress_explicit_completions = settings.get(
            "suppress_explicit_completions")
        self.use_simple_completion = settings.get(
            "use_simple_completion")

    def on_query_completions(self, view, prefix, locations):
        if not view.match_selector(locations[0], "source.python"):
            return []

        with ropemate.context_for(view) as context:
            loc = locations[0]
            try:
                raw_proposals = codeassist.code_assist(
                    context.project, context.input, loc, context.resource,
                    maxfixes=3, later_locals=False)
            except ModuleSyntaxError:
                raw_proposals = []
            if len(raw_proposals) <= 0 and self.use_simple_completion:
                # try the simple hackish completion
                line = view.substr(view.line(loc))
                identifier = line[:view.rowcol(loc)[1]].strip(' .')
                if ' ' in identifier:
                    identifier = identifier.split(' ')[-1]
                raw_proposals = self.simple_module_completion(view, identifier)

        proposals = codeassist.sorted_proposals(raw_proposals)
        proposals = [
            (proposal_string(p), p.name)
            for p in proposals if p.name != 'self='
        ]

        completion_flags = 0
        if self.suppress_word_completions:
            completion_flags = sublime.INHIBIT_WORD_COMPLETIONS

        if self.suppress_explicit_completions:
            completion_flags |= sublime.INHIBIT_EXPLICIT_COMPLETIONS

        return (proposals, completion_flags)

    def simple_module_completion(self, view, identifier):
        """tries a simple hack (import+dir()) to help
        completion of imported c-modules"""
        result = []

        path_added = None
        filename = view.file_name()
        if filename is not None:
            # Not an unsaved buffer, take its path into account.
            path_added = os.path.split(filename)[0]
            sys.path.insert(0, path_added)

        try:
            if not identifier:
                return []
            module = None
            try:
                module = __import__(identifier)
                if '.' in identifier:
                    module = sys.modules[identifier]
            except ImportError, e:
                # print e, "PATH: ", sys.path
                return []

            names = dir(module)
            for name in names:
                if not name.startswith("__"):
                    p = rope.contrib.codeassist.CompletionProposal(
                        name, "imported", rope.base.pynames.UnboundName())
                    result.append(p)

            # if module is a package, check the directory
            directory_completions = self.add_module_directory_completions(
                module)
            if directory_completions:
                result.extend(directory_completions)
        except Exception, e:
            print e
            return []

        finally:
            if path_added is not None:
                sys.path.remove(path_added)

        return result

    def add_module_directory_completions(self, module):
        '''Another simple hack that helps with some packages: add all files in
        a package as completion options'''
        if hasattr(module, "__path__"):
            result = []
            in_dir_names = [os.path.split(n)[1]
                for n in glob.glob(os.path.join(module.__path__[0], "*"))]
            in_dir_names = set(os.path.splitext(n)[0]
                for n in in_dir_names if "__init__" not in n)
            for n in in_dir_names:
                result.append(rope.contrib.codeassist.CompletionProposal(
                    n, "imported", rope.base.pynames.UnboundName()))
            return result
        return None


class PythonGetDocumentation(sublime_plugin.TextCommand):
    '''Retrieves the docstring for the identifier under the cursor and
    displays it in a new panel.'''
    def run(self, edit):
        view = self.view
        row, col = view.rowcol(view.sel()[0].a)
        offset = view.text_point(row, col)
        with ropemate.context_for(view) as context:
            try:
                doc = codeassist.get_doc(
                    context.project, context.input, offset, context.resource,
                    maxfixes=3)
                if not doc:
                    raise rope.base.exceptions.BadIdentifierError
                self.output(doc)
            except rope.base.exceptions.BadIdentifierError:
                word = self.view.substr(self.view.word(offset))
                self.view.set_status(
                    "rope_documentation_error",
                    "No documentation found for %s" % word
                )

                def clear_status_callback():
                    self.view.erase_status("rope_documentation_error")
                sublime.set_timeout(clear_status_callback, 5000)

    def output(self, string):
        out_view = self.view.window().get_output_panel(
            "rope_python_documentation"
        )
        r = sublime.Region(0, out_view.size())
        e = out_view.begin_edit()
        out_view.erase(e, r)
        out_view.insert(e, 0, string)
        out_view.end_edit(e)
        out_view.show(0)
        self.view.window().run_command(
            "show_panel", {"panel": "output.rope_python_documentation"})
        self.view.window().focus_view(out_view)


class PythonJumpToGlobal(sublime_plugin.TextCommand):
    """Allows the user to select from a list of all known globals
    in a quick panel to jump there."""
    def run(self, edit):
        with ropemate.context_for(self.view) as context:
            self.names = list(context.importer.get_all_names())
            self.view.window().show_quick_panel(
                self.names, self.on_select_global, sublime.MONOSPACE_FONT)

    def on_select_global(self, choice):
        def loc_to_str(loc):
            resource, line = loc
            return "%s:%s" % (resource.path, line)

        if choice is not -1:
            selected_global = self.names[choice]
            with ropemate.context_for(self.view) as context:
                self.locs = context.importer.get_name_locations(selected_global)
                self.locs = map(loc_to_str, self.locs)

                if not self.locs:
                    return
                if len(self.locs) == 1:
                    self.on_select_location(0)
                else:
                    self.view.window().show_quick_panel(
                        self.locs,
                        self.on_select_location,
                        sublime.MONOSPACE_FONT
                    )

    def on_select_location(self, choice):
        loc = self.locs[choice]
        with ropemate.context_for(self.view) as context:
            path, line = loc.split(":")
            path = context.project._get_resource_path(path)
            self.view.window().open_file(
                "%s:%s" % (path, line),
                sublime.ENCODED_POSITION
            )


class PythonAutoImport(sublime_plugin.TextCommand):
    """Provides a list of project globals starting with the
    word under the cursor"""
    def run(self, edit):
        view = self.view
        row, col = view.rowcol(view.sel()[0].a)
        self.offset = view.text_point(row, col)
        with ropemate.context_for(view) as context:
            word = self.view.substr(self.view.word(self.offset))
            self.candidates = list(context.importer.import_assist(word))
            self.view.window().show_quick_panel(
                map(lambda c: [c[0], c[1]], self.candidates),
                self.on_select_global, sublime.MONOSPACE_FONT)

    def on_select_global(self, choice):
        if choice is not -1:
            name, module = self.candidates[choice]
            with ropemate.context_for(self.view) as context:
                # check whether adding an import is necessary, and where
                all_lines = self.view.lines(
                    sublime.Region(0, self.view.size())
                )
                line_no = context.importer.find_insertion_line(context.input)
                insert_import_str = "from %s import %s\n" % (module, name)
                existing_imports_str = self.view.substr(
                    sublime.Region(all_lines[0].a, all_lines[line_no - 1].b))
                do_insert_import = \
                    insert_import_str not in existing_imports_str
                insert_import_point = all_lines[line_no].a

                # the word prefix that is replaced
                original_word = self.view.word(self.offset)

                # replace the prefix, add the import if necessary
                e = self.view.begin_edit()
                self.view.replace(e, original_word, name)
                if do_insert_import:
                    self.view.insert(
                        e, insert_import_point, insert_import_str)
                self.view.end_edit(e)


class AbstractPythonRefactoring(object):
    '''Some common functionality for the rope refactorings.
    Implement __init__, default_input, get_changes and
    create_refactoring_operation in the subclasses to add a new refactoring.'''
    def __init__(self, message):
        self.message = message

    def run(self, edit, block=False):
        self.view.run_command("save")
        self.original_loc = self.view.rowcol(self.view.sel()[0].a)
        with ropemate.context_for(self.view) as context:
            self.sel = self.view.sel()[0]

            self.refactoring = self.create_refactoring_operation(
                context.project, context.resource, self.sel.a, self.sel.b)
            self.view.window().show_input_panel(
                self.message,
                self.default_input(),
                self.input_callback,
                None,
                None
            )

    def input_callback(self, input_str):
        with ropemate.context_for(self.view) as context:
            if input_str is None:
                return
            changes = self.get_changes(input_str)
            self.handle = TaskHandle(name="refactoring_handle")
            self.handle.add_observer(self.refactoring_done)
            context.project.do(changes, task_handle=self.handle)

    def refactoring_done(self):
        percent_done = self.handle.current_jobset().get_percent_done()
        if percent_done == 100:
            self.view.run_command('revert')

            row, col = self.original_loc
            path = self.view.file_name() + ":%i:%i" % (row + 1, col + 1)
            self.view.window().open_file(path, sublime.ENCODED_POSITION)

    def default_input(self):
        raise NotImplemented

    def get_changes(self, input_str):
        raise NotImplemented

    def create_refactoring_operation(self, project, resource, start, end):
        raise NotImplemented


class PythonRefactorRename(AbstractPythonRefactoring,
    sublime_plugin.TextCommand):
    '''Renames the identifier under the cursor throughout the project'''
    def __init__(self, *args, **kwargs):
        AbstractPythonRefactoring.__init__(self, message="New name")
        sublime_plugin.TextCommand.__init__(self, *args, **kwargs)

    def input_callback(self, input_str):
        if input_str == self.refactoring.old_name:
            return
        return AbstractPythonRefactoring.input_callback(self, input_str)

    def default_input(self):
        return self.view.substr(self.view.word(self.sel.b))

    def get_changes(self, input_str):
        return self.refactoring.get_changes(input_str, in_hierarchy=True)

    def create_refactoring_operation(self, project, resource, start, end):
        return Rename(project, resource, start)


class PythonRefactorExtractMethod(AbstractPythonRefactoring,
    sublime_plugin.TextCommand):
    '''Creates a new function or method (depending on the context) from the
    selected lines'''
    def __init__(self, *args, **kwargs):
        AbstractPythonRefactoring.__init__(self, message="New method name")
        sublime_plugin.TextCommand.__init__(self, *args, **kwargs)

    def default_input(self):
        return "new_method"

    def get_changes(self, input_str):
        return self.refactoring.get_changes(input_str)

    def create_refactoring_operation(self, project, resource, start, end):
        return ExtractMethod(project, resource, start, end)


class PythonRefactorExtractVariable(AbstractPythonRefactoring,
    sublime_plugin.TextCommand):
    '''Creates a new variable from the selected lines'''
    def __init__(self, *args, **kwargs):
        AbstractPythonRefactoring.__init__(self, message="New variable name")
        sublime_plugin.TextCommand.__init__(self, *args, **kwargs)

    def default_input(self):
        return "new_variable"

    def get_changes(self, input_str):
        return self.refactoring.get_changes(input_str)

    def create_refactoring_operation(self, project, resource, start, end):
        return ExtractVariable(project, resource, start, end)


class PythonRefactorInlineVariable(AbstractPythonRefactoring,
    sublime_plugin.TextCommand):
    '''Inline the current variable'''
    def __init__(self, *args, **kwargs):
        AbstractPythonRefactoring.__init__(self,
            message='Inline all occurred?'
        )
        sublime_plugin.TextCommand.__init__(self, *args, **kwargs)

    def default_input(self):
        return "yes"

    def input_callback(self, input_str):
        if input_str in ('no', 'n'):
            only_current = True
        elif input_str in ('yes', 'y'):
            only_current = False
        else:
            return
        return AbstractPythonRefactoring.input_callback(self, only_current)

    def get_changes(self, only_current):
        return self.refactoring.get_changes(remove=(not only_current),
                                            only_current=only_current)

    def create_refactoring_operation(self, project, resource, start, end):
        return InlineVariable(project, resource, start)


class PythonRefactorRestructure(sublime_plugin.TextCommand):
    '''Reestruture coincidences'''

    class RestructureThread(threading.Thread):

        def __init__(self, view, timeout):
            self.view = view
            self.timeout = timeout
            threading.Thread.__init__(self)

        def run(self):
            self.messages = ['Pattern', 'Goal', 'Args']
            self.defaults = ["${}", "${}", "{'': 'name='}"]
            self.args = []

            self.view.run_command("save")
            self.original_loc = self.view.rowcol(self.view.sel()[0].a)
            self._window = self.view.window()
            self._window.show_input_panel(
                self.messages[0], self.defaults[0], self.get_goal,
                None, None
            )

        def get_goal(self, input_str):
            if input_str in self.defaults:
                sublime.status_message('You will provide valid pattern for this'
                    ' restructure. Cancelling...')
                return

<<<<<<< HEAD
    def get_args(self, input_str):
        if input_str in self.defaults:
            sublime.status_message('You will provide valid arguments for this'
                ' restructure. Cancelling...')
            return
=======
            self.args.append(str(input_str))
            self._window.show_input_panel(
                self.messages[1], self.defaults[1], self.get_args,
                None, None
            )
>>>>>>> b0e630c7

        def get_args(self, input_str):
            if input_str in self.defaults:
                sublime.status_message('You will provide valid arguments for this'
                    ' renstructure. Cancelling...')
                return

            self.args.append(str(input_str))
            self._window.show_input_panel(
                self.messages[2], self.defaults[2], self.process_args,
                None, None
            )

        def process_args(self, input_str):
            if input_str in self.defaults:
                sublime.status_message('You will provide valid arguments for this'
                    ' renstructure. Cancelling...')
                return

            try:
                self.args.append(ast.literal_eval(input_str))
            except:
                sublime.error_message("Malformed string detected in Args.\n\n"
                    "The Args value must be a Python dictionary")
                return

            with ropemate.context_for(self.view) as context:
                self.refactoring = Restructure(
                    context.project, self.args[0], self.args[1], self.args[2])

                self.changes = self.refactoring.get_changes()

                try:
                    context.project.do(self.changes)
                    sublime.error_message(self.changes.get_description())
                except ModuleNotFoundError, e:
                    sublime.error_message(e)

    def run(self, edit, block=False):
        thread = PythonRefactorRestructure.RestructureThread(self.view, 5)
        thread.start()


class GotoPythonDefinition(sublime_plugin.TextCommand):
    '''
    Shows the definition of the identifier under the cursor, project-wide.
    '''
    def run(self, edit, block=False):
        with ropemate.context_for(self.view) as context:
            offset = self.view.sel()[0].a
            found_resource, line = None, None
            try:
                found_resource, line = codeassist.get_definition_location(
                    context.project, context.input, offset, context.resource)
            except rope.base.exceptions.BadIdentifierError, e:
                # fail silently -> the user selected empty space etc
                pass
            except Exception, e:
                print e
            window = sublime.active_window()

            if found_resource is not None:
                path = found_resource.real_path + ":" + str(line)
                window.open_file(path, sublime.ENCODED_POSITION)
            elif line is not None:
                path = self.view.file_name() + ":" + str(line)
                window.open_file(path, sublime.ENCODED_POSITION)


class PythonRegenerateCache(sublime_plugin.TextCommand):
    '''Regenerates the cache used for jump-to-globals and auto-imports.
    It is regenerated partially on every save, but sometimes a full regenerate
    might be neceessary.'''

    class RegenerateCacheThread(threading.Thread):
        def __init__(self, ctx):
            self.ctx = ctx
            threading.Thread.__init__(self)

        def run(self):
            self.ctx.importer.clear_cache()
            self.ctx.build_cache()
            self.ctx.__exit__(None, None, None)
            self.ctx.building = False

    def run(self, edit):
        ctx = ropemate.context_for(self.view)
        ctx.building = True
        # we have to enter on main, but build on worker thread
        ctx.__enter__()
        thread = PythonRegenerateCache.RegenerateCacheThread(ctx)
        thread.start()


class RopeNewProject(sublime_plugin.WindowCommand):
    '''Asks the user for project- and virtualenv directory and creates a
    configured rpe project with these values'''
    def run(self):
        folders = self.window.folders()
        suggested_folder = folders[0] if folders else os.path.expanduser("~")
        self.window.show_input_panel(
            "Enter project root:", suggested_folder, self.entered_proj_dir,
            None, None)

    def entered_proj_dir(self, path):
        if not os.path.isdir(path):
            sublime.error_message("Is not a directory: %s" % path)
            return

        self.proj_dir = path

        # find out virtualenv
        if "WORKON_HOME" in os.environ:
            suggested_folder = os.environ['WORKON_HOME']
        else:
            suggested_folder = ""  # os.path.expanduser("~")
        self.window.show_input_panel(
            "Enter virtualenv dir or leave empty:", suggested_folder,
            self.done, None, None)

    def done(self, path):
        if path == "":
            virtualenv = None
        else:
            path = os.path.expanduser(path)
            virtualenv = self._find_virtualenv(path)
            if not virtualenv:
                return
        try:
            project = rope.base.project.Project(
                projectroot=self.proj_dir)

            project.close()
            # now setup the project
            if virtualenv:
                conf_py_path = os.path.join(
                    self.proj_dir, ".ropeproject", "config.py")
                with open(conf_py_path) as conf_py:
                    conf_str = conf_py.read()
                conf_str = re.sub(
                    r"#prefs.add\('python_path', '~/python/'\)",
                    "prefs.add('python_path', '%s')" % virtualenv,
                    conf_str)
                with open(conf_py_path, "w") as conf_py:
                    conf_py.write(conf_str)
            self.window.active_view().run_command("python_regenerate_cache")
        except Exception, e:
            msg = "Could not create project folder at %s.\nException: %s"
            sublime.error_message(msg % (self.proj_dir, str(e)))
            return

    def _find_virtualenv(self, path):
        if sublime.platform() == "windows":
            site_p_dir = glob.glob(
                os.path.join(path, "Lib", "site-packages"))
            error = '''Did not find a virtualenv at %s.
Looking for path matching %s/Lib/site-packages'''
        else:  # "linux", "osx"
            cwd = os.getcwd()
            os.chdir(self.proj_dir)
            site_p_dir = glob.glob(
                os.path.join(path, "lib", "python*", "site-packages"))
            os.chdir(cwd)
            error = '''Did not find a virtualenv at %s.
Looking for path matching %s/lib/python*/site-packages'''

        if not len(site_p_dir) == 1:
            sublime.error_message(error % (path, path))
            virtualenv = None
        else:
            virtualenv = site_p_dir[0]
        return virtualenv<|MERGE_RESOLUTION|>--- conflicted
+++ resolved
@@ -446,24 +446,10 @@
                     ' restructure. Cancelling...')
                 return
 
-<<<<<<< HEAD
-    def get_args(self, input_str):
-        if input_str in self.defaults:
-            sublime.status_message('You will provide valid arguments for this'
-                ' restructure. Cancelling...')
-            return
-=======
-            self.args.append(str(input_str))
-            self._window.show_input_panel(
-                self.messages[1], self.defaults[1], self.get_args,
-                None, None
-            )
->>>>>>> b0e630c7
-
         def get_args(self, input_str):
             if input_str in self.defaults:
                 sublime.status_message('You will provide valid arguments for this'
-                    ' renstructure. Cancelling...')
+                    ' restructure. Cancelling...')
                 return
 
             self.args.append(str(input_str))
