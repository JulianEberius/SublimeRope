--- conflicted
+++ resolved
@@ -201,15 +201,8 @@
 
         if choice is not -1:
             selected_global = self.names[choice]
-<<<<<<< HEAD
             with ropemate.context_for(self.view) as context:
                 self.locs = context.importer.get_name_locations(selected_global)
-=======
-            with ropemate.RopeContext(self.view) as context:
-                self.locs = context.importer.get_name_locations(
-                    selected_global
-                )
->>>>>>> d2febb66
                 self.locs = map(loc_to_str, self.locs)
 
                 if not self.locs:
@@ -525,7 +518,7 @@
         threading.Thread.__init__(self)
 
     def run(self):
-        with ropemate.RopeContext(self.view) as context:
+        with ropemate.context_for(self.view) as context:
             context.importer.clear_cache()
             context.build_cache()
 
@@ -535,14 +528,8 @@
     It is regenerated partially on every save, but sometimes a full regenerate
     might be neceessary.'''
     def run(self, edit):
-<<<<<<< HEAD
-        with ropemate.context_for(self.view) as context:
-            context.importer.clear_cache()
-            context.build_cache()
-=======
         thread = PythonRegenerateCacheApiCall(self.view, 5)
         thread.start()
->>>>>>> d2febb66
 
 
 class RopeNewProject(sublime_plugin.WindowCommand):
